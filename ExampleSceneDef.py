import ray
from ImLite import *
from utils import *
import importlib

class ExampleSceneDef(object):
    def __init__(self, camera, scene, lights):
        self.camera = camera;
        self.scene = scene;
        self.lights = lights;

    def render(self, output_path=None, output_shape=None, gamma_correct=True, srgb_whitepoint=None):
        importlib.reload(ray)
        if(output_shape is None):
            output_shape=[128,128];
        if(srgb_whitepoint is None):
            srgb_whitepoint = 1.0;
        pix = ray.render_image(self.camera, self.scene, self.lights, output_shape[1], output_shape[0]);
<<<<<<< HEAD
        cam_img_ui8 = to_srgb8(pix / srgb_whitepoint)
        im = Image(pixels=im);
=======
        im = None;
        if(gamma_correct):
            cam_img_ui8 = to_srgb8(pix / srgb_whitepoint)
            im = Image(pixels=cam_img_ui8);
        else:
            im = im = Image(pixels=pix);
>>>>>>> 7e4bcb30
        if(output_path is None):
            return im;
        else:
            im.writeToFile(output_path);


def TwoSpheresExample():
    importlib.reload(ray)
    tan = ray.Material(vec([0.7, 0.7, 0.4]), 0.6)
    gray = ray.Material(vec([0.2, 0.2, 0.2]))

    scene = ray.Scene([
        ray.Sphere(vec([0, 0, 0]), 0.5, tan),
        ray.Sphere(vec([0, -40, 0]), 39.5, gray),
    ])

    lights = [
        ray.PointLight(vec([12, 10, 5]), vec([300, 300, 300])),
        ray.AmbientLight(0.1),
    ]
    camera = ray.Camera(vec([3, 1.7, 5]), target=vec([0, 0, 0]), vfov=25, aspect=16 / 9)
    return ExampleSceneDef(camera=camera, scene=scene, lights=lights);


def ThreeSpheresExample():
    importlib.reload(ray)
    tan = ray.Material(vec([0.4, 0.4, 0.2]), k_s=0.3, p=90, k_m=0.3)
    blue = ray.Material(vec([0.2, 0.2, 0.5]), k_m=0.5)
    gray = ray.Material(vec([0.2, 0.2, 0.2]), k_m=0.4)

    scene = ray.Scene([
        ray.Sphere(vec([-0.7, 0, 0]), 0.5, tan),
        ray.Sphere(vec([0.7, 0, 0]), 0.5, blue),
        ray.Sphere(vec([0, -40, 0]), 39.5, gray),
    ])

    lights = [
        ray.PointLight(vec([12, 10, 5]), vec([300, 300, 300])),
        ray.AmbientLight(0.1),
    ]

    camera = ray.Camera(vec([3, 1.2, 5]), target=vec([0, -0.4, 0]), vfov=24, aspect=16 / 9)
    return ExampleSceneDef(camera=camera, scene=scene, lights=lights);


def CubeExample():
    importlib.reload(ray)
    tan = ray.Material(vec([0.7, 0.7, 0.4]), 0.6)
    gray = ray.Material(vec([0.2, 0.2, 0.2]))

    # Read the triangle mesh for a 2x2x2 cube, and scale it down to 1x1x1 to fit the scene.
    vs_list = 0.5 * read_obj_triangles(open("cube.obj"))

    scene = ray.Scene([
                      # Make a big sphere for the floor
                      ray.Sphere(vec([0, -40, 0]), 39.5, gray),
                  ] + [
                      # Make triangle objects from the vertex coordinates
                      ray.Triangle(vs, tan) for vs in vs_list
                  ])

    lights = [
        ray.PointLight(vec([12, 10, 5]), vec([300, 300, 300])),
        ray.AmbientLight(0.1),
    ]

    camera = ray.Camera(vec([3, 1.7, 5]), target=vec([0, 0, 0]), vfov=25, aspect=16 / 9)
    return ExampleSceneDef(camera=camera, scene=scene, lights=lights);

def OrthoFriendlyExample(sphere_radius = 0.25):
    gray = ray.Material(vec([0.5, 0.5, 0.5]))

    # One small sphere centered at z=-0.5
    scene = ray.Scene([
        ray.Sphere(vec([0, 0, -0.5]), sphere_radius, gray),
    ])

    lights = [
        ray.AmbientLight(0.5),
    ]
    camera = ray.Camera(vec([0,0,0]), target=vec([0, 0, -0.5]), vfov=90, aspect=1)
    return ExampleSceneDef(camera=camera, scene=scene, lights=lights);<|MERGE_RESOLUTION|>--- conflicted
+++ resolved
@@ -16,17 +16,12 @@
         if(srgb_whitepoint is None):
             srgb_whitepoint = 1.0;
         pix = ray.render_image(self.camera, self.scene, self.lights, output_shape[1], output_shape[0]);
-<<<<<<< HEAD
-        cam_img_ui8 = to_srgb8(pix / srgb_whitepoint)
-        im = Image(pixels=im);
-=======
         im = None;
         if(gamma_correct):
             cam_img_ui8 = to_srgb8(pix / srgb_whitepoint)
             im = Image(pixels=cam_img_ui8);
         else:
             im = im = Image(pixels=pix);
->>>>>>> 7e4bcb30
         if(output_path is None):
             return im;
         else:

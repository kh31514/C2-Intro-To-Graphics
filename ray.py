import numpy as np

from utils import *

"""
Core implementation of the ray tracer.  This module contains the classes (Sphere, Mesh, etc.)
that define the contents of scenes, as well as classes (Ray, Hit) and functions (shade) used in 
the rendering algorithm, and the main entry point `render_image`.

In the documentation of these classes, we indicate the expected types of arguments with a
colon, and use the convention that just writing a tuple means that the expected type is a
NumPy array of that shape.  Implementations can assume these types are preconditions that
are met, and if they fail for other type inputs it's an error of the caller.  (This might 
not be the best way to handle such validation in industrial-strength code but we are adopting
this rule to keep things simple and efficient.)
"""


class Ray:

    def __init__(self, origin, direction, start=0., end=np.inf):
        """Create a ray with the given origin and direction.

        Parameters:
          origin : (3,) -- the start point of the ray, a 3D point
          direction : (3,) -- the direction of the ray, a 3D vector (not necessarily normalized)
          start, end : float -- the minimum and maximum t values for intersections
        """
        # Convert these vectors to double to help ensure intersection
        # computations will be done in double precision
        self.origin = np.array(origin, np.float64)
        self.direction = np.array(direction, np.float64)
        self.start = start
        self.end = end


class Material:

    def __init__(self, k_d, k_s=0., p=20., k_m=0., k_a=None):
        """Create a new material with the given parameters.

        Parameters:
          k_d : (3,) -- the diffuse coefficient
          k_s : (3,) or float -- the specular coefficient
          p : float -- the specular exponent
          k_m : (3,) or float -- the mirror reflection coefficient
          k_a : (3,) -- the ambient coefficient (defaults to match diffuse color)
        """
        self.k_d = k_d
        self.k_s = k_s
        self.p = p
        self.k_m = k_m
        self.k_a = k_a if k_a is not None else k_d


class Hit:

    def __init__(self, t, point=None, normal=None, material=None):
        """Create a Hit with the given data.

        Parameters:
          t : float -- the t value of the intersection along the ray
          point : (3,) -- the 3D point where the intersection happens
          normal : (3,) -- the 3D outward-facing unit normal to the surface at the hit point
          material : (Material) -- the material of the surface
        """
        self.t = t
        self.point = point
        self.normal = normal
        self.material = material


# Value to represent absence of an intersection
no_hit = Hit(np.inf)


class Sphere:

    def __init__(self, center, radius, material):
        """Create a sphere with the given center and radius.

        Parameters:
          center : (3,) -- a 3D point specifying the sphere's center
          radius : float -- a Python float specifying the sphere's radius
          material : Material -- the material of the surface
        """
        self.center = center
        self.radius = radius
        self.material = material

    def intersect(self, ray):
        """Computes the first (smallest t) intersection between a ray and this sphere.

        Parameters:
          ray : Ray -- the ray to intersect with the sphere
        Return:
          Hit -- the hit data
        """

        # calculate coefficients for quadratic equation representing intersection

        c = np.dot(ray.origin-self.center, ray.origin -
                   self.center) - self.radius**2
        b = 2*np.dot(ray.origin-self.center, ray.direction)
        a = np.dot(ray.direction, ray.direction)

        # solve quadratic formula for t
        if b**2-4*a*c < 0:
            return no_hit
        else:
            t_1 = (-1*b + np.sqrt(b**2-4*a*c))/(2*a)
            t_2 = (-1*b - np.sqrt(b**2-4*a*c))/(2*a)
            t_vals = []
            if t_1 >= ray.start and t_1 <= ray.end:
                t_vals.append(t_1)
            if t_2 >= ray.start and t_2 <= ray.end:
                t_vals.append(t_2)
            if len(t_vals) == 0:
                return no_hit
            t = np.min(t_vals)
            point = []
            for i in range(3):
                point += [ray.origin[i]+t*ray.direction[i]]
            normal = np.array(point) - self.center
            normal = normal/np.linalg.norm(normal)
            return Hit(t, point, normal, self.material)


class Triangle:

    def __init__(self, vs, material):
        """Create a triangle from the given vertices.

        Parameters:
          vs (3,3) -- an arry of 3 3D points that are the vertices (CCW order)
          material : Material -- the material of the surface
        """
        self.vs = vs
        self.material = material

    def intersect(self, ray):
        """Computes the intersection between a ray and this triangle, if it exists.

        Parameters:
          ray : Ray -- the ray to intersect with the triangle
        Return:
          Hit -- the hit data
        """
        m = np.array([[self.vs[0][0]-self.vs[1][0], self.vs[0][0]-self.vs[2][0], ray.direction[0]],
                      [self.vs[0][1]-self.vs[1][1], self.vs[0]
                          [1]-self.vs[2][1], ray.direction[1]],
                      [self.vs[0][2]-self.vs[1][2], self.vs[0][2]-self.vs[2][2], ray.direction[2]]])
        result_matrix = np.array(
            [self.vs[0][0]-ray.origin[0], self.vs[0][1]-ray.origin[1], self.vs[0][2]-ray.origin[2]])
        solutions = np.linalg.solve(m, result_matrix)
        beta = solutions[0]
        gamma = solutions[1]
        t = solutions[2]

        if t >= ray.start and t <= ray.end and beta > 0 and gamma > 0 and beta+gamma < 1:
            normal = np.cross(self.vs[0]-self.vs[1], self.vs[0]-self.vs[2])
            return Hit(t, ray.origin + t*ray.direction, normal, self.material)
        return no_hit


class Camera:

    def __init__(self, eye=vec([0, 0, 0]), target=vec([0, 0, -1]), up=vec([0, 1, 0]),
                 vfov=90.0, aspect=1.0):
        """Create a camera with given viewing parameters.

        Parameters:
          eye : (3,) -- the camera's location, aka viewpoint (a 3D point)
          target : (3,) -- where the camera is looking: a 3D point that appears centered in the view
          up : (3,) -- the camera's orientation: a 3D vector that appears straight up in the view
          vfov : float -- the full vertical field of view in degrees
          aspect : float -- the aspect ratio of the camera's view (ratio of width to height)
        """
        self.eye = eye
        self.aspect = aspect
        self.f = None  # you should set this to the distance from your center of projection to the image plane
        # set this to the matrix that transforms your camera's coordinate system to world coordinates
        self.M = np.eye(4)
        self.target = target
        self.up = up
        self.vfov = vfov

    def generate_ray(self, img_point):
        """Compute the ray corresponding to a point in the image.

        Parameters:
          img_point : (2,) -- a 2D point in [0,1] x [0,1], where (0,0) is the upper left
                      corner of the image and (1,1) is the lower right.
                      (note: since we initially released this code with specs saying 0,0 was at the bottom left, we will
                       accept either convention for this assignment)
        Return:
          Ray -- The ray corresponding to that image location (not necessarily normalized)
        """
        # TODO A4 implement this function
        # generate ray using perspective

        d = np.linalg.norm(self.eye-self.target)
        h = 2*d*np.tan(self.vfov/2.*np.pi/180.)
        w = h*self.aspect

        text_coords = np.append(img_point, 1)
        # scale and translate to origin
        m = np.array([[w, 0, -1.*w/2,], [0, -1.*h, h/2], [0, 0, 1.]])
        img_coords = m @ text_coords
        u = img_coords[0]
        v = img_coords[1]
        
        w_vec = normalize(self.eye-self.target)
        u_vec = normalize(np.cross(self.up, w_vec))
        v_vec = normalize(np.cross(w_vec, u_vec))
        

        # subtract camera location from image point
        ray_dir = -1*d*w_vec + u * u_vec + v * v_vec

        return Ray(self.eye, ray_dir, 0)


class PointLight:

    def __init__(self, position, intensity):
        """Create a point light at given position and with given intensity

        Parameters:
          position : (3,) -- 3D point giving the light source location in scene
          intensity : (3,) or float -- RGB or scalar intensity of the source
        """
        self.position = position
        self.intensity = intensity

    def illuminate(self, ray: Ray, hit: Hit, scene):
        """Compute the shading at a surface point due to this light.

        Parameters:
          ray : Ray -- the ray that hit the surface
          hit : Hit -- the hit data
          scene : Scene -- the scene, for shadow rays
        Return:
          (3,) -- the light reflected from the surface
        """

        #return np.zeros(3)

        l = self.position - hit.point
        r = np.linalg.norm(l)
        l /= np.linalg.norm(l)
        n = hit.normal / np.linalg.norm(hit.normal)
        v = -ray.direction / np.linalg.norm(ray.direction)
        h = (v + l) / np.linalg.norm(v + l)

        # maybe put it outside this loop, or in a diff function
        # TODO pick better start value?
        blocking = scene.intersect(
            Ray(origin=hit.point, direction=self.position-hit.point, start=10**-6))
        if blocking != no_hit:
            return np.zeros(3)

        for surf in scene.surfs:
            point = np.array(surf.intersect(ray).point)
            if (point == hit.point).all():

                shading = (surf.material.k_d + surf.material.k_s * (n @ h)**surf.material.p) * self.intensity * \
                    np.clip((n @ l),
                            0, None) / r**2
                return shading


class AmbientLight:

    def __init__(self, intensity):
        """Create an ambient light of given intensity

        Parameters:
          intensity (3,) or float: the intensity of the ambient light
        """
        self.intensity = intensity

    def illuminate(self, ray, hit, scene):
        """Compute the shading at a surface point due to this light.

        Parameters:
          ray : Ray -- the ray that hit the surface
          hit : Hit -- the hit data
          scene : Scene -- the scene, for shadow rays
        Return:
          (3,) -- the light reflected from the surface
        """
        # TODO A4 implement this function

        for surf in scene.surfs:
            point = np.array(surf.intersect(ray).point)
            if (point == hit.point).all():

                return surf.material.k_a * self.intensity


class Scene:

    def __init__(self, surfs, bg_color=vec([0.2, 0.3, 0.5])):
        """Create a scene containing the given objects.

        Parameters:
          surfs : [Sphere, Triangle] -- list of the surfaces in the scene
          bg_color : (3,) -- RGB color that is seen where no objects appear
        """
        self.surfs = surfs
        self.bg_color = bg_color

    def intersect(self, ray):
        """Computes the first (smallest t) intersection between a ray and the scene.

        Parameters:
          ray : Ray -- the ray to intersect with the scene
        Return:
          Hit -- the hit data
        """
        # TODO A4 implement this function

        intersections = []
        for surf in self.surfs:
            intersections.append(surf.intersect(ray))

        smallest_t_intersection = no_hit
        for intersection in intersections:
            if intersection.t < smallest_t_intersection.t:
                smallest_t_intersection = intersection

        return smallest_t_intersection


MAX_DEPTH = 4


def shade(ray, hit, scene, lights, depth=0):
    """Compute shading for a ray-surface intersection.

    Parameters:
      ray : Ray -- the ray that hit the surface
      hit : Hit -- the hit data
      scene : Scene -- the scene
      lights : [PointLight or AmbientLight] -- the lights
      depth : int -- the recursion depth so far
    Return:
      (3,) -- the color seen along this ray
    When mirror reflection is being computed, recursion will only proceed to a depth
    of MAX_DEPTH, with zero contribution beyond that depth.
    """
    # TODO A4 implement this function
    if hit == no_hit:  # indicates no hit
        return scene.bg_color

    output = vec([0, 0, 0])

    if depth == MAX_DEPTH:
        return output

    # mirror reflection
    if hit.material.k_m > 0:
        v = ray.direction
        r = 2 * np.dot(hit.normal, v) * hit.normal - v
        refl_ray = Ray(hit.point, -1*r, 10**-6)
        reflection = shade(refl_ray, scene.intersect(
            refl_ray), scene, lights, depth+1)
<<<<<<< HEAD
        #print(np.sum(reflection))
=======
>>>>>>> b90c196f
        output += hit.material.k_m*reflection

    for light in lights:
        output += light.illuminate(ray, hit, scene)
    return output


def render_image(camera: Camera, scene: Scene, lights, nx, ny):
    """Render a ray traced image.

    Parameters:
      camera : Camera -- the camera defining the view
      scene : Scene -- the scene to be rendered
      lights : Lights -- the lights illuminating the scene
      nx, ny : int -- the dimensions of the rendered image
    Returns:
      (ny, nx, 3) float32 -- the RGB image
    """
    # TODO A4 implement this function

    output = np.zeros((ny, nx, 3), np.float32)

    for i in range(ny):
        for j in range(nx):
            # calculate world coordinates
<<<<<<< HEAD
            texture_coords = np.array([(j+.5)/nx, (i+.5)/ny, 1])
=======
            texture_coords = np.array([(j)/nx, (i)/ny])
>>>>>>> b90c196f
            ray = camera.generate_ray(texture_coords)

            hit = scene.intersect(ray)
            output[i][j] = shade(ray, hit, scene, lights)

    return output<|MERGE_RESOLUTION|>--- conflicted
+++ resolved
@@ -366,10 +366,6 @@
         refl_ray = Ray(hit.point, -1*r, 10**-6)
         reflection = shade(refl_ray, scene.intersect(
             refl_ray), scene, lights, depth+1)
-<<<<<<< HEAD
-        #print(np.sum(reflection))
-=======
->>>>>>> b90c196f
         output += hit.material.k_m*reflection
 
     for light in lights:
@@ -395,11 +391,7 @@
     for i in range(ny):
         for j in range(nx):
             # calculate world coordinates
-<<<<<<< HEAD
             texture_coords = np.array([(j+.5)/nx, (i+.5)/ny, 1])
-=======
-            texture_coords = np.array([(j)/nx, (i)/ny])
->>>>>>> b90c196f
             ray = camera.generate_ray(texture_coords)
 
             hit = scene.intersect(ray)

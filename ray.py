--- conflicted
+++ resolved
@@ -437,7 +437,6 @@
         if blocking != no_hit:
             return np.zeros(3)
 
-<<<<<<< HEAD
         for surf in scene.surfs:
             point = np.array(surf.intersect(ray).point)
             if (point == hit.point).all():
@@ -470,9 +469,6 @@
                     print(diffuse)
 
                 shading = (diffuse + surf.material.k_s * (n @ h)**surf.material.p) * self.intensity * \
-=======
-        shading = (hit.material.k_d + hit.material.k_s * (n @ h)**hit.material.p) * self.intensity * \
->>>>>>> 5cc48a9c
                     np.clip((n @ l),
                             0, None) / r**2
         return shading

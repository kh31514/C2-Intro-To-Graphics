--- conflicted
+++ resolved
@@ -242,21 +242,7 @@
         """
         # TODO A4 implement this function
 
-        # if there is an intersection between hit point and light pos, there should be a shadow
-        # TODO fix this - should be in a diff part of the code to change pixels on the "ground"/other
-<<<<<<< HEAD
-        # maybe put it outside this loop, or in a diff function 
-        # TODO pick better start value?
-        blocking = scene.intersect(Ray(hit.point, self.position-hit.point, 1))
-        #if blocking != no_hit:
-            #return np.zeros(3)
-=======
-        # maybe put it outside this loop, or in a diff function
-        # blocking = scene.intersect(Ray(self.position, light_direction))
-        # if blocking != no_hit and blocking.point != hit.point:
-        # return np.zeros(3)
-
-        # return vec([0, 0, 0])
+        
 
         l = self.position - hit.point
         r = np.linalg.norm(l)
@@ -264,10 +250,15 @@
         n = hit.normal / np.linalg.norm(hit.normal)
         v = ray.direction / np.linalg.norm(ray.direction)
         h = -v + l / np.linalg.norm(-v + l)
->>>>>>> e9d845c3
+        # maybe put it outside this loop, or in a diff function 
+        # TODO pick better start value?
+        blocking = scene.intersect(Ray(hit.point, self.position-hit.point, 1))
+        #if blocking != no_hit:
+            #return np.zeros(3)
 
         for surf in scene.surfs:
-            if surf.intersect(ray).point == hit.point:
+            point = np.array(surf.intersect(ray).point)
+            if (point == hit.point).all():
                 # Diffuse shading
                 diffuse_shading = surf.material.k_d * \
                     self.intensity * \
@@ -304,35 +295,9 @@
         # TODO A4 implement this function
 
         for surf in scene.surfs:
-<<<<<<< HEAD
             point = np.array(surf.intersect(ray).point)
             if (point == hit.point).all():
-                # Diffuse shading
-                intensity = self.intensity / np.linalg.norm(self.intensity)
-
-                diffuse_shading = surf.material.k_a * intensity * surf.material.k_d
-
-                # Specular shading
-                # surface_nomal = hit.normal / np.linalg.norm(hit.normal)
-                # view_direction = ray.direction / np.linalg.norm(ray.direction)
-
-                # reflection_direction = 2 * \
-                #     (surface_nomal @ view_direction) * \
-                #     surface_nomal - view_direction
-
-                # reflection_direction /= np.linalg.norm(reflection_direction)
-
-                # specular_shading = surf.material.k_a * self.intensity * \
-                #     surf.material.k_s * \
-                #     np.clip((view_direction @ reflection_direction.T),
-                #             0, None)**surf.material.p
-
-                return diffuse_shading
-                return diffuse_shading + specular_shading
-=======
-            if surf.intersect(ray).point == hit.point:
                 return surf.material.k_a * self.intensity
->>>>>>> e9d845c3
 
 
 class Scene:

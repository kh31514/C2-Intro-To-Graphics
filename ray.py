import numpy as np
import math
from utils import *

"""
Core implementation of the ray tracer.  This module contains the classes (Sphere, Mesh, etc.)
that define the contents of scenes, as well as classes (Ray, Hit) and functions (shade) used in 
the rendering algorithm, and the main entry point `render_image`.

In the documentation of these classes, we indicate the expected types of arguments with a
colon, and use the convention that just writing a tuple means that the expected type is a
NumPy array of that shape.  Implementations can assume these types are preconditions that
are met, and if they fail for other type inputs it's an error of the caller.  (This might 
not be the best way to handle such validation in industrial-strength code but we are adopting
this rule to keep things simple and efficient.)
"""


class Ray:

    def __init__(self, origin, direction, start=0., end=np.inf):
        """Create a ray with the given origin and direction.

        Parameters:
          origin : (3,) -- the start point of the ray, a 3D point
          direction : (3,) -- the direction of the ray, a 3D vector (not necessarily normalized)
          start, end : float -- the minimum and maximum t values for intersections
        """
        # Convert these vectors to double to help ensure intersection
        # computations will be done in double precision
        self.origin = np.array(origin, np.float64)
        self.direction = np.array(direction, np.float64)
        self.start = start
        self.end = end


class Material:

    def __init__(self, k_d, k_s=0., p=20., k_m=0., k_a=None, texture=None):
        """Create a new material with the given parameters.

        Parameters:
          k_d : (3,) -- the diffuse coefficient
          k_s : (3,) or float -- the specular coefficient
          p : float -- the specular exponent
          k_m : (3,) or float -- the mirror reflection coefficient
          k_a : (3,) -- the ambient coefficient (defaults to match diffuse color)
          texture : array representing the material's texture
        """
        self.k_d = k_d
        self.k_s = k_s
        self.p = p
        self.k_m = k_m
        self.k_a = k_a if k_a is not None else k_d
        self.texture = texture


class Hit:

    def __init__(self, t, point=None, normal=None, material=None):
        """Create a Hit with the given data.

        Parameters:
          t : float -- the t value of the intersection along the ray
          point : (3,) -- the 3D point where the intersection happens
          normal : (3,) -- the 3D outward-facing unit normal to the surface at the hit point
          material : (Material) -- the material of the surface
        """
        self.t = t
        self.point = point
        self.normal = normal
        self.material = material


# Value to represent absence of an intersection
no_hit = Hit(np.inf)


class Sphere:

    def __init__(self, center, radius, material):
        """Create a sphere with the given center and radius.

        Parameters:
          center : (3,) -- a 3D point specifying the sphere's center
          radius : float -- a Python float specifying the sphere's radius
          material : Material -- the material of the surface
        """
        self.center = center
        self.radius = radius
        self.material = material

    def intersect(self, ray):
        """Computes the first (smallest t) intersection between a ray and this sphere.

        Parameters:
          ray : Ray -- the ray to intersect with the sphere
        Return:
          Hit -- the hit data
        """

        # calculate coefficients for quadratic equation representing intersection

        c = np.dot(ray.origin-self.center, ray.origin -
                   self.center) - self.radius**2
        b = 2*np.dot(ray.origin-self.center, ray.direction)
        a = np.dot(ray.direction, ray.direction)

        # solve quadratic formula for t
        if b**2-4*a*c < 0:
            return no_hit
        else:
            t_1 = (-1*b + np.sqrt(b**2-4*a*c))/(2*a)
            t_2 = (-1*b - np.sqrt(b**2-4*a*c))/(2*a)
            t_vals = []
            if t_1 >= ray.start and t_1 <= ray.end:
                t_vals.append(t_1)
            if t_2 >= ray.start and t_2 <= ray.end:
                t_vals.append(t_2)
            if len(t_vals) == 0:
                return no_hit
            t = np.min(t_vals)
            point = []
            for i in range(3):
                point += [ray.origin[i]+t*ray.direction[i]]
            normal = np.array(point) - self.center
            normal = normal/np.linalg.norm(normal)
            return Hit(t, point, normal, self.material)

class Cone:

    def __init__(self, center, r, height, material):
        """Create a cone with the given center (x_0, y_0, z_0) and value for c

        equation used: ((x-x_0)^2 + (z-z_0)^2)/r^2 = (y - y_0)^2

        Thus, the cone must point in the y direction

        Parameters:
          center : (3,) -- a 3D point specifying the sphere's center
          r : float -- a Python float specifying the value of r in the equation (affects cone radius)
          heigh : float -- a Python float restricting the height of the cone
          material : Material -- the material of the surface
        """
        self.center = center
        self.r = r
        self.height = height
        self.material = material

    def intersect(self, ray):
        """Computes the first (smallest t) intersection between a ray and this cone.

        Parameters:
          ray : Ray -- the ray to intersect with the sphere
        Return:
          Hit -- the hit data
        """

        # calculate coefficients for quadratic equation representing intersection

        a = ray.direction[0]**2 + ray.direction[2]**2 - self.r**2 * ray.direction[1]**2
        b = 2*ray.direction[0]*(ray.origin[0]-self.center[0]) + 2*ray.direction[2]*(ray.origin[2]-self.center[2]) 
        - self.r**2 * 2 * ray.direction[1] * (ray.origin[1]-self.center[1])
        c = (ray.origin[0]-self.center[0])**2 + (ray.origin[2]-self.center[2])**2 - self.r**2*(ray.origin[1]-self.center[1])**2

        # solve quadratic formula for t
        if b**2-4*a*c < 0:
            return no_hit
        else:
            t_1 = (-1*b + np.sqrt(b**2-4*a*c))/(2*a)
            t_2 = (-1*b - np.sqrt(b**2-4*a*c))/(2*a)
            t_vals = []
            if t_1 >= ray.start and t_1 <= ray.end:
                t_vals.append(t_1)
            if t_2 >= ray.start and t_2 <= ray.end:
                t_vals.append(t_2)
            if len(t_vals) == 0:
                return no_hit
            t = np.min(t_vals)
            point = []
            for i in range(3):
                point += [ray.origin[i]+t*ray.direction[i]]
            # make sure the point is within the y bounds for the cone
            #if point[1] < self.center[1] or point[1] > self.center[1] + self.height:
                #return no_hit
            # calculate surface normal
            vec_a = point - self.center
            vec_b = point - np.array([self.center[0], point[1], self.center[2]])
            tangent = np.cross(vec_a, vec_b)
            normal = normalize(np.cross(tangent, vec_a))
            if normal[1] > 0:
                # make sure normal points in the right direction
                normal *= -1
            return Hit(t, point, normal, self.material)

class Cylinder:

  def __init__(self, center, radius, height, theta, material):
        """Create a cylinder with the given center, radius, and height rotated theta degrees with respect to the z axis.

        Parameters:
          center : (3,) -- a 3D point specifying the cylinder's center
          radius : float -- a Python float specifying the cylinder's radius
          height : float -- a Python float specifying the cylinder's height
          theta : float -- a Python float specifying the cylinder's degree of rotation with respect to the z axis (measured in degrees, not radians)
          material : Material -- the material of the surface
        """
        self.center = center
        self.radius = radius
        self.height = height
        self.theta = theta * np.pi / 180
        self.material = material

  def rotate_point_around_z(self, point, angle):
    x = point[0] * math.cos(angle) - point[1] * math.sin(angle)
    y = point[0] * math.sin(angle) + point[1] * math.cos(angle)
    return np.array([x, y, point[2]])
  
  def inverse_rotate_point_around_z(self, point, angle):
    x = point[0] * math.cos(angle) + point[1] * math.sin(angle)
    y = -point[0] * math.sin(angle) + point[1] * math.cos(angle)
    return np.array([x, y, point[2]])
  
  def intersect(self, ray:Ray):
    """Computes the intersection between a ray and this cylinder, if it exists.

      Parameters:
        ray : Ray -- the ray to intersect with the triangle
      Return:
        Hit -- the hit data
      """
    # Ray parameters
    O = self.rotate_point_around_z(ray.origin, -self.theta)
    D = self.rotate_point_around_z(ray.direction, -self.theta)

    # Cylinder parameters
    C = self.rotate_point_around_z(self.center, -self.theta)
    r = self.radius
    h = self.height

    # Calculate components for solving quadratic equation
    a = D[0] * D[0] + D[2] * D[2]  # Assuming a cylinder aligned with y-axis
    b = 2 * (D[0] * (O[0] - C[0]) + D[2] * (O[2] - C[2]))
    c = (O[0] - C[0]) * (O[0] - C[0]) + (O[2] - C[2]) * (O[2] - C[2]) - r * r

    # Solve the quadratic equation
    discriminant = b * b - 4 * a * c
    if discriminant < 0:
        return no_hit  # No intersection

    # Calculate the closest intersection point
    t1 = (-b + math.sqrt(discriminant)) / (2 * a)
    t2 = (-b - math.sqrt(discriminant)) / (2 * a)

    # Check if the intersection points are within bounds of the cylinder
    intersection1 = O + t1 * D
    intersection2 = O + t2 * D

    # Check if intersections are within height bounds
    y_min = C[1]
    y_max = C[1] + h
    if y_min > y_max:
        y_min, y_max = y_max, y_min  # Swap values if y_min is greater

    valid_intersection1 = y_min <= intersection1[1] <= y_max
    valid_intersection2 = y_min <= intersection2[1] <= y_max

    if valid_intersection1 and valid_intersection2:
        if (np.linalg.norm(intersection1 - O))**2 < (np.linalg.norm(intersection2 - O))**2:
          normal_x = 2 * (intersection1[0] - C[0])
          normal_y = 0  # Cylinder is aligned with the y-axis, so no change in y direction
          normal_z = 2 * (intersection1[2] - C[2])
          normal_vector = (normal_x, normal_y, normal_z)
          normal_vector = self.inverse_rotate_point_around_z(normal_vector, self.theta)
          normal_vector = normalize(normal_vector)
          intersection1 = self.inverse_rotate_point_around_z(intersection1, self.theta)
          return Hit(t1, point=intersection1, normal=normal_vector, material=self.material)
        else:
          normal_x = 2 * (intersection2[0] - C[0])
          normal_y = 0  # Cylinder is aligned with the y-axis, so no change in y direction
          normal_z = 2 * (intersection2[2] - C[2])
          normal_vector = (normal_x, normal_y, normal_z)
          normal_vector = self.inverse_rotate_point_around_z(normal_vector, self.theta)
          normal_vector = normalize(normal_vector)
          intersection2 = self.inverse_rotate_point_around_z(intersection2, self.theta)
          return Hit(t2, point=intersection2, normal=normal_vector, material=self.material)
    elif valid_intersection1:
        normal_x = 2 * (intersection1[0] - C[0])
        normal_y = 0  # Cylinder is aligned with the y-axis, so no change in y direction
        normal_z = 2 * (intersection1[2] - C[2])
        normal_vector = (normal_x, normal_y, normal_z)
        normal_vector = self.inverse_rotate_point_around_z(normal_vector, self.theta)
        normal_vector = normalize(normal_vector)
        intersection1 = self.inverse_rotate_point_around_z(intersection1, self.theta)
        return Hit(t1, point=intersection1, normal=normal_vector, material=self.material)
    elif valid_intersection2:
        normal_x = 2 * (intersection2[0] - C[0])
        normal_y = 0  # Cylinder is aligned with the y-axis, so no change in y direction
        normal_z = 2 * (intersection2[2] - C[2])
        normal_vector = (normal_x, normal_y, normal_z)
        normal_vector = self.inverse_rotate_point_around_z(normal_vector, self.theta)
        normal_vector = normalize(normal_vector)
        intersection2 = self.inverse_rotate_point_around_z(intersection2, self.theta)
        return Hit(t2, point=intersection2, normal=normal_vector, material=self.material)
    else:
        return no_hit  # No intersection within cylinder bounds

class Triangle:

    def __init__(self, vs, material):
        """Create a triangle from the given vertices.

        Parameters:
          vs (3,3) -- an arry of 3 3D points that are the vertices (CCW order)
          material : Material -- the material of the surface
        """
        self.vs = vs
        self.material = material

    def intersect(self, ray):
        """Computes the intersection between a ray and this triangle, if it exists.

        Parameters:
          ray : Ray -- the ray to intersect with the triangle
        Return:
          Hit -- the hit data
        """
        m = np.array([[self.vs[0][0]-self.vs[1][0], self.vs[0][0]-self.vs[2][0], ray.direction[0]],
                      [self.vs[0][1]-self.vs[1][1], self.vs[0]
                          [1]-self.vs[2][1], ray.direction[1]],
                      [self.vs[0][2]-self.vs[1][2], self.vs[0][2]-self.vs[2][2], ray.direction[2]]])
        result_matrix = np.array(
            [self.vs[0][0]-ray.origin[0], self.vs[0][1]-ray.origin[1], self.vs[0][2]-ray.origin[2]])
        solutions = np.linalg.solve(m, result_matrix)
        beta = solutions[0]
        gamma = solutions[1]
        t = solutions[2]

        if t >= ray.start and t <= ray.end and beta > 0 and gamma > 0 and beta+gamma < 1:
            normal = np.cross(self.vs[0]-self.vs[1], self.vs[0]-self.vs[2])
            return Hit(t, ray.origin + t*ray.direction, normal, self.material)
        return no_hit


class Camera:

    def __init__(self, eye=vec([0, 0, 0]), target=vec([0, 0, -1]), up=vec([0, 1, 0]),
                 vfov=90.0, aspect=1.0):
        """Create a camera with given viewing parameters.

        Parameters:
          eye : (3,) -- the camera's location, aka viewpoint (a 3D point)
          target : (3,) -- where the camera is looking: a 3D point that appears centered in the view
          up : (3,) -- the camera's orientation: a 3D vector that appears straight up in the view
          vfov : float -- the full vertical field of view in degrees
          aspect : float -- the aspect ratio of the camera's view (ratio of width to height)
        """
        self.eye = eye
        self.aspect = aspect
        self.f = None  # you should set this to the distance from your center of projection to the image plane
        # set this to the matrix that transforms your camera's coordinate system to world coordinates
        self.M = np.eye(4)
        self.target = target
        self.up = up
        self.vfov = vfov

    def generate_ray(self, img_point):
        """Compute the ray corresponding to a point in the image.

        Parameters:
          img_point : (2,) -- a 2D point in [0,1] x [0,1], where (0,0) is the upper left
                      corner of the image and (1,1) is the lower right.
                      (note: since we initially released this code with specs saying 0,0 was at the bottom left, we will
                       accept either convention for this assignment)
        Return:
          Ray -- The ray corresponding to that image location (not necessarily normalized)
        """
        # TODO A4 implement this function
        # generate ray using perspective

        d = np.linalg.norm(self.eye-self.target)
        h = 2*d*np.tan(self.vfov/2.*np.pi/180.)
        w = h*self.aspect

        text_coords = np.append(img_point, 1)
        # scale and translate to origin
        m = np.array([[w, 0, -1.*w/2,], [0, -1.*h, h/2], [0, 0, 1.]])
        img_coords = m @ text_coords
        u = img_coords[0]
        v = img_coords[1]
        
        w_vec = normalize(self.eye-self.target)
        u_vec = normalize(np.cross(self.up, w_vec))
        v_vec = normalize(np.cross(w_vec, u_vec))
        

        # subtract camera location from image point
        ray_dir = -1*d*w_vec + u * u_vec + v * v_vec

        return Ray(self.eye, ray_dir, 0)


class PointLight:

    def __init__(self, position, intensity):
        """Create a point light at given position and with given intensity

        Parameters:
          position : (3,) -- 3D point giving the light source location in scene
          intensity : (3,) or float -- RGB or scalar intensity of the source
        """
        self.position = position
        self.intensity = intensity

    def illuminate(self, ray: Ray, hit: Hit, scene):
        """Compute the shading at a surface point due to this light.

        Parameters:
          ray : Ray -- the ray that hit the surface
          hit : Hit -- the hit data
          scene : Scene -- the scene, for shadow rays
        Return:
          (3,) -- the light reflected from the surface
        """

        #return np.zeros(3)

        l = self.position - hit.point
        r = np.linalg.norm(l)
        l /= np.linalg.norm(l)
        n = hit.normal / np.linalg.norm(hit.normal)
        v = -ray.direction / np.linalg.norm(ray.direction)
        h = (v + l) / np.linalg.norm(v + l)

        blocking = scene.intersect(
            Ray(origin=hit.point, direction=self.position-hit.point, start=10**-6))
        if blocking != no_hit:
            return np.zeros(3)

        for surf in scene.surfs:
            point = np.array(surf.intersect(ray).point)
            if (point == hit.point).all():
                diffuse = surf.material.k_d
                if type(surf) == Sphere and hit.material.texture is not None:
                    # calculate texture value for sphere
                    # calculate spherical coordinates
                    point_vec = point - surf.center
                    x_vec = np.array([surf.radius, 0, 0])
                    y_vec = np.array([0, surf.radius, 0])
                    point_vec_proj = np.array([point_vec[0], 0, point_vec[2]])
                    phi = np.arccos(np.dot(x_vec, point_vec_proj)/(np.linalg.norm(x_vec)*np.linalg.norm(point_vec_proj)))
                    theta = np.arccos(np.dot(y_vec, point_vec)/(np.linalg.norm(y_vec)*np.linalg.norm(point_vec)))

                    
                    y = theta/np.pi*hit.material.texture.shape[0]
                    x = phi/np.pi*hit.material.texture.shape[1]
                    y = int(np.round(y))
                    x = int(np.round(x))

                    # check for out of bounds
                    if x == hit.material.texture.shape[1]:
                        x -= 1
                    if y == hit.material.texture.shape[0]:
                        y -= 1

                    diffuse = hit.material.texture[y,x]
                    diffuse = diffuse/255
<<<<<<< HEAD
                    #print(diffuse)
                """ elif type(surf) == Cylinder and hit.material.texture is not None:
                    theta = np.arccos(np.dot(surf.normal, vec([1, 0, 0]))/np.linalg.norm(surf.normal))
                    y = hit.point[1] """
                     
=======
>>>>>>> 8c289664

                shading = (diffuse + surf.material.k_s * (n @ h)**surf.material.p) * self.intensity * \
                    np.clip((n @ l),
                            0, None) / r**2
        return shading


class AmbientLight:

    def __init__(self, intensity):
        """Create an ambient light of given intensity

        Parameters:
          intensity (3,) or float: the intensity of the ambient light
        """
        self.intensity = intensity

    def illuminate(self, ray, hit, scene):
        """Compute the shading at a surface point due to this light.

        Parameters:
          ray : Ray -- the ray that hit the surface
          hit : Hit -- the hit data
          scene : Scene -- the scene, for shadow rays
        Return:
          (3,) -- the light reflected from the surface
        """
        # TODO A4 implement this function

        return hit.material.k_a * self.intensity


class Scene:

    def __init__(self, surfs, bg_color=vec([0.2, 0.3, 0.5])):
        """Create a scene containing the given objects.

        Parameters:
          surfs : [Sphere, Triangle] -- list of the surfaces in the scene
          bg_color : (3,) -- RGB color that is seen where no objects appear
        """
        self.surfs = surfs
        self.bg_color = bg_color

    def intersect(self, ray):
        """Computes the first (smallest t) intersection between a ray and the scene.

        Parameters:
          ray : Ray -- the ray to intersect with the scene
        Return:
          Hit -- the hit data
        """
        # TODO A4 implement this function

        intersections = []
        for surf in self.surfs:
            intersections.append(surf.intersect(ray))

        smallest_t_intersection = no_hit
        for intersection in intersections:
            if intersection.t < smallest_t_intersection.t:
                smallest_t_intersection = intersection

        return smallest_t_intersection


MAX_DEPTH = 4


def shade(ray, hit, scene, lights, depth=0):
    """Compute shading for a ray-surface intersection.

    Parameters:
      ray : Ray -- the ray that hit the surface
      hit : Hit -- the hit data
      scene : Scene -- the scene
      lights : [PointLight or AmbientLight] -- the lights
      depth : int -- the recursion depth so far
    Return:
      (3,) -- the color seen along this ray
    When mirror reflection is being computed, recursion will only proceed to a depth
    of MAX_DEPTH, with zero contribution beyond that depth.
    """
    # TODO A4 implement this function
    if hit == no_hit:  # indicates no hit
        return scene.bg_color

    output = vec([0, 0, 0])

    if depth == MAX_DEPTH:
        return output

    # mirror reflection
    if hit.material.k_m > 0:
        v = ray.direction
        r = 2 * np.dot(hit.normal, v) * hit.normal - v
        refl_ray = Ray(hit.point, -1*r, 10**-6)
        reflection = shade(refl_ray, scene.intersect(
            refl_ray), scene, lights, depth+1)
        output += hit.material.k_m*reflection

    for light in lights:
        output += light.illuminate(ray, hit, scene)
    return output


def render_image(camera: Camera, scene: Scene, lights, nx, ny):
    """Render a ray traced image.

    Parameters:
      camera : Camera -- the camera defining the view
      scene : Scene -- the scene to be rendered
      lights : Lights -- the lights illuminating the scene
      nx, ny : int -- the dimensions of the rendered image
    Returns:
      (ny, nx, 3) float32 -- the RGB image
    """
    # TODO A4 implement this function

    output = np.zeros((ny, nx, 3), np.float32)

    for i in range(ny):
        for j in range(nx):
            # calculate world coordinates
            texture_coords = np.array([(j+.5)/nx, (i+.5)/ny])
            ray = camera.generate_ray(texture_coords)

            hit = scene.intersect(ray)
            output[i][j] = shade(ray, hit, scene, lights)

    return output<|MERGE_RESOLUTION|>--- conflicted
+++ resolved
@@ -465,14 +465,11 @@
 
                     diffuse = hit.material.texture[y,x]
                     diffuse = diffuse/255
-<<<<<<< HEAD
                     #print(diffuse)
                 """ elif type(surf) == Cylinder and hit.material.texture is not None:
                     theta = np.arccos(np.dot(surf.normal, vec([1, 0, 0]))/np.linalg.norm(surf.normal))
                     y = hit.point[1] """
                      
-=======
->>>>>>> 8c289664
 
                 shading = (diffuse + surf.material.k_s * (n @ h)**surf.material.p) * self.intensity * \
                     np.clip((n @ l),

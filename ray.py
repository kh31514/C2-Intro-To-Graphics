import numpy as np

from utils import *

"""
Core implementation of the ray tracer.  This module contains the classes (Sphere, Mesh, etc.)
that define the contents of scenes, as well as classes (Ray, Hit) and functions (shade) used in 
the rendering algorithm, and the main entry point `render_image`.

In the documentation of these classes, we indicate the expected types of arguments with a
colon, and use the convention that just writing a tuple means that the expected type is a
NumPy array of that shape.  Implementations can assume these types are preconditions that
are met, and if they fail for other type inputs it's an error of the caller.  (This might 
not be the best way to handle such validation in industrial-strength code but we are adopting
this rule to keep things simple and efficient.)
"""


class Ray:

    def __init__(self, origin, direction, start=0., end=np.inf):
        """Create a ray with the given origin and direction.

        Parameters:
          origin : (3,) -- the start point of the ray, a 3D point
          direction : (3,) -- the direction of the ray, a 3D vector (not necessarily normalized)
          start, end : float -- the minimum and maximum t values for intersections
        """
        # Convert these vectors to double to help ensure intersection
        # computations will be done in double precision
        self.origin = np.array(origin, np.float64)
        self.direction = np.array(direction, np.float64)
        self.start = start
        self.end = end


class Material:

    def __init__(self, k_d, k_s=0., p=20., k_m=0., k_a=None):
        """Create a new material with the given parameters.

        Parameters:
          k_d : (3,) -- the diffuse coefficient
          k_s : (3,) or float -- the specular coefficient
          p : float -- the specular exponent
          k_m : (3,) or float -- the mirror reflection coefficient
          k_a : (3,) -- the ambient coefficient (defaults to match diffuse color)
        """
        self.k_d = k_d
        self.k_s = k_s
        self.p = p
        self.k_m = k_m
        self.k_a = k_a if k_a is not None else k_d


class Hit:

    def __init__(self, t, point=None, normal=None, material=None):
        """Create a Hit with the given data.

        Parameters:
          t : float -- the t value of the intersection along the ray
          point : (3,) -- the 3D point where the intersection happens
          normal : (3,) -- the 3D outward-facing unit normal to the surface at the hit point
          material : (Material) -- the material of the surface
        """
        self.t = t
        self.point = point
        self.normal = normal
        self.material = material


# Value to represent absence of an intersection
no_hit = Hit(np.inf)


class Sphere:

    def __init__(self, center, radius, material):
        """Create a sphere with the given center and radius.

        Parameters:
          center : (3,) -- a 3D point specifying the sphere's center
          radius : float -- a Python float specifying the sphere's radius
          material : Material -- the material of the surface
        """
        self.center = center
        self.radius = radius
        self.material = material

    def intersect(self, ray):
        """Computes the first (smallest t) intersection between a ray and this sphere.

        Parameters:
          ray : Ray -- the ray to intersect with the sphere
        Return:
          Hit -- the hit data
        """

        # calculate coefficients for quadratic equation representing intersection

        c = np.dot(ray.origin-self.center, ray.origin -
                   self.center) - self.radius**2
        b = 2*np.dot(ray.origin-self.center, ray.direction)
        a = np.dot(ray.direction, ray.direction)

        # solve quadratic formula for t
        if b**2-4*a*c < 0:
            return no_hit
        else:
            t_1 = (-1*b + np.sqrt(b**2-4*a*c))/(2*a)
            t_2 = (-1*b - np.sqrt(b**2-4*a*c))/(2*a)
            if t_1 > t_2:
                t = t_2
            else:
                t = t_1
            point = []
            for i in range(3):
                point += [ray.origin[i]+t*ray.direction[i]]
            normal = np.array(point) - self.center
            normal = normal/np.linalg.norm(normal)
            return Hit(t, point, normal, self.material)


class Triangle:

    def __init__(self, vs, material):
        """Create a triangle from the given vertices.

        Parameters:
          vs (3,3) -- an arry of 3 3D points that are the vertices (CCW order)
          material : Material -- the material of the surface
        """
        self.vs = vs
        self.material = material

    def intersect(self, ray):
        """Computes the intersection between a ray and this triangle, if it exists.

        Parameters:
          ray : Ray -- the ray to intersect with the triangle
        Return:
          Hit -- the hit data
        """
        # TODO A4 implement this function
        return no_hit


class Camera:

    def __init__(self, eye=vec([0, 0, 0]), target=vec([0, 0, -1]), up=vec([0, 1, 0]),
                 vfov=90.0, aspect=1.0):
        """Create a camera with given viewing parameters.

        Parameters:
          eye : (3,) -- the camera's location, aka viewpoint (a 3D point)
          target : (3,) -- where the camera is looking: a 3D point that appears centered in the view
          up : (3,) -- the camera's orientation: a 3D vector that appears straight up in the view
          vfov : float -- the full vertical field of view in degrees
          aspect : float -- the aspect ratio of the camera's view (ratio of width to height)
        """
        self.eye = eye
        self.aspect = aspect
        self.f = None  # you should set this to the distance from your center of projection to the image plane
        # set this to the matrix that transforms your camera's coordinate system to world coordinates
        self.M = np.eye(4)
        self.target = target
        self.up = up
        self.vfov = vfov

    def generate_ray(self, img_point):
        """Compute the ray corresponding to a point in the image.

        Parameters:
          img_point : (2,) -- a 2D point in [0,1] x [0,1], where (0,0) is the upper left
                      corner of the image and (1,1) is the lower right.
                      (note: since we initially released this code with specs saying 0,0 was at the bottom left, we will
                       accept either convention for this assignment)
        Return:
          Ray -- The ray corresponding to that image location (not necessarily normalized)
        """
        # TODO A4 implement this function
        # generate ray using perspective

        img_point[1] = 1-img_point[1]
        d = np.linalg.norm(self.eye-self.target)
        h = d*np.tan(self.vfov/2)
        w = h*self.aspect

        text_coords = img_point
        # scale and translate to origin
        m = np.array([[w, 0, -1.*w/2,], [0, -1.*h, h/2], [0, 0, 1]])
        img_coords = m @ text_coords
        u = img_coords[0]
        v = img_coords[1]
        w_vec = (self.target-self.eye)/np.linalg.norm(self.target-self.eye)
        v_vec = self.up/np.linalg.norm(self.up)
        u_vec = np.cross(v_vec, w_vec)/np.linalg.norm(np.cross(v_vec, w_vec))

        # subtract camera location from image point
        ray_dir = d*w_vec + u * u_vec + v * v_vec
        ray_dir /= np.linalg.norm(ray_dir)

        # TODO find valid start location
        return Ray(self.eye, ray_dir, 1)


class PointLight:

    def __init__(self, position, intensity):
        """Create a point light at given position and with given intensity

        Parameters:
          position : (3,) -- 3D point giving the light source location in scene
          intensity : (3,) or float -- RGB or scalar intensity of the source
        """
        self.position = position
        self.intensity = intensity

    def illuminate(self, ray: Ray, hit: Hit, scene):
        """Compute the shading at a surface point due to this light.

        Parameters:
          ray : Ray -- the ray that hit the surface
          hit : Hit -- the hit data
          scene : Scene -- the scene, for shadow rays
        Return:
          (3,) -- the light reflected from the surface
        """
        # TODO A4 implement this function

        for surf in scene.surfs:
            if surf.intersect(ray).point == hit.point:
                # Diffuse shading
                light_direction = self.position - hit.point

                light_direction /= np.linalg.norm(light_direction)
                surface_nomal = hit.normal / np.linalg.norm(hit.normal)
                intensity = self.intensity / np.linalg.norm(self.intensity)

                diffuse_shading = surf.material.k_d * \
                    intensity * \
                    np.clip((surface_nomal @ light_direction.T), 0, None)

                # Specular shading
                # reflection_direction = 2 * \
                #     (surface_nomal @ light_direction) * \
                #     surface_nomal - light_direction

                # reflection_direction /= np.linalg.norm(reflection_direction)
                # view_direction = ray.direction / np.linalg.norm(ray.direction)

                # specular_shading = surf.material.k_s * intensity * \
                #     np.clip((view_direction @ reflection_direction),
                #             0, None)**surf.material.p

                return diffuse_shading
                return diffuse_shading + specular_shading


class AmbientLight:

    def __init__(self, intensity):
        """Create an ambient light of given intensity

        Parameters:
          intensity (3,) or float: the intensity of the ambient light
        """
        self.intensity = intensity

    def illuminate(self, ray, hit, scene):
        """Compute the shading at a surface point due to this light.

        Parameters:
          ray : Ray -- the ray that hit the surface
          hit : Hit -- the hit data
          scene : Scene -- the scene, for shadow rays
        Return:
          (3,) -- the light reflected from the surface
        """
        # TODO A4 implement this function

        for surf in scene.surfs:
            if surf.intersect(ray).point == hit.point:
                # Diffuse shading
                intensity = self.intensity / np.linalg.norm(self.intensity)

                diffuse_shading = surf.material.k_a * intensity * surf.material.k_d

                # Specular shading
                # surface_nomal = hit.normal / np.linalg.norm(hit.normal)
                # view_direction = ray.direction / np.linalg.norm(ray.direction)

                # reflection_direction = 2 * \
                #     (surface_nomal @ view_direction) * \
                #     surface_nomal - view_direction

                # reflection_direction /= np.linalg.norm(reflection_direction)

                # specular_shading = surf.material.k_a * self.intensity * \
                #     surf.material.k_s * \
                #     np.clip((view_direction @ reflection_direction.T),
                #             0, None)**surf.material.p

                return diffuse_shading
                return diffuse_shading + specular_shading


class Scene:

    def __init__(self, surfs, bg_color=vec([0.2, 0.3, 0.5])):
        """Create a scene containing the given objects.

        Parameters:
          surfs : [Sphere, Triangle] -- list of the surfaces in the scene
          bg_color : (3,) -- RGB color that is seen where no objects appear
        """
        self.surfs = surfs
        self.bg_color = bg_color

    def intersect(self, ray):
        """Computes the first (smallest t) intersection between a ray and the scene.

        Parameters:
          ray : Ray -- the ray to intersect with the scene
        Return:
          Hit -- the hit data
        """
        # TODO A4 implement this function

        intersections = []
        for surf in self.surfs:
            intersections.append(surf.intersect(ray))

        smallest_t_intersection = no_hit
        for intersection in intersections:
            if intersection.t < smallest_t_intersection.t:
                smallest_t_intersection = intersection

        return smallest_t_intersection


MAX_DEPTH = 4


def shade(ray, hit, scene, lights, depth=0):
    """Compute shading for a ray-surface intersection.

    Parameters:
      ray : Ray -- the ray that hit the surface
      hit : Hit -- the hit data
      scene : Scene -- the scene
      lights : [PointLight or AmbientLight] -- the lights
      depth : int -- the recursion depth so far
    Return:
      (3,) -- the color seen along this ray
    When mirror reflection is being computed, recursion will only proceed to a depth
    of MAX_DEPTH, with zero contribution beyond that depth.
    """
    # TODO A4 implement this function
    if hit.point == None:  # indicates no hit
        return scene.bg_color

    output = vec([0, 0, 0])
    for light in lights:
        output += light.illuminate(ray, hit, scene)
    return output


def render_image(camera, scene, lights, nx, ny):
    """Render a ray traced image.

    Parameters:
      camera : Camera -- the camera defining the view
      scene : Scene -- the scene to be rendered
      lights : Lights -- the lights illuminating the scene
      nx, ny : int -- the dimensions of the rendered image
    Returns:
      (ny, nx, 3) float32 -- the RGB image
    """
    # TODO A4 implement this function

    output = np.zeros((ny, nx, 3), np.float32)

    for i in range(ny):
        for j in range(nx):
            # calculate world coordinates
            texture_coords = np.array([(j)/nx, (i)/ny, 1])
            ray = camera.generate_ray(texture_coords)
<<<<<<< HEAD
            # print(ray.origin)

            if i > 140:
                pass # debugging

            light_sum = np.zeros(3)
            #num_hits = 0 # for testing
            for surf in scene.surfs:
                hit = surf.intersect(ray)
                if hit != no_hit:
                  for light in lights:
                      # add to output image
                      #if hit != no_hit:
                          #num_hits += 1
                      light_sum += light.illuminate(ray, hit, scene)
            
            diff = light_sum - np.zeros(3)
            output[i][j] = light_sum
            if np.sum(diff) < 1:
                output[i][j] = scene.bg_color
=======

            # for surf in scene.surfs:
            hit = scene.intersect(ray)
            output[i][j] = shade(ray, hit, scene, lights)
>>>>>>> 7e4bcb30

    return output<|MERGE_RESOLUTION|>--- conflicted
+++ resolved
@@ -387,32 +387,9 @@
             # calculate world coordinates
             texture_coords = np.array([(j)/nx, (i)/ny, 1])
             ray = camera.generate_ray(texture_coords)
-<<<<<<< HEAD
-            # print(ray.origin)
-
-            if i > 140:
-                pass # debugging
-
-            light_sum = np.zeros(3)
-            #num_hits = 0 # for testing
-            for surf in scene.surfs:
-                hit = surf.intersect(ray)
-                if hit != no_hit:
-                  for light in lights:
-                      # add to output image
-                      #if hit != no_hit:
-                          #num_hits += 1
-                      light_sum += light.illuminate(ray, hit, scene)
-            
-            diff = light_sum - np.zeros(3)
-            output[i][j] = light_sum
-            if np.sum(diff) < 1:
-                output[i][j] = scene.bg_color
-=======
 
             # for surf in scene.surfs:
             hit = scene.intersect(ray)
             output[i][j] = shade(ray, hit, scene, lights)
->>>>>>> 7e4bcb30
 
     return output
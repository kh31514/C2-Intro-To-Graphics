from utils import *
from ray import *
from cli import render
from PIL import Image

snowman_white = Material(vec([0.9, 0.9, 0.9]), k_s=0.2, p=90)
ground_white = Material(vec([0.85, 0.85, 0.85]), k_m=0.4)
cieling_gray = Material(vec([0.8, 0.8, 0.85]), k_s=0.3, p=90)
coal_black = Material(vec([0.05, 0.05, 0.05]), k_s=0.2, p=90)
branch_brown = Material(vec([0.169, 0.094, 0]))

rock_texture = np.array(Image.open("./textures/rock.jpg"))
rock_material = Material(vec([0.8, 0.8, 0.85]), k_s=0.3, p=90, texture=rock_texture)

snow_texture = np.array(Image.open("./textures/snow.jpg"))
snow_material = Material(vec([0, 0, 0]), k_s = .3, p=90, texture=snow_texture)

ice_texture = np.array(Image.open("./textures/ice1.png"))
ice_material = Material(vec([0, 0, 0]), k_s = .3, p=90, texture=ice_texture)

scene = Scene([
    # snowman body
    Sphere(vec([0, 0, 0]), 1, snow_material),
    Sphere(vec([0, 1.25, 0]), .75, snow_material),
    Sphere(vec([0, 2.25, 0]), 0.5, snow_material),

    # ground
    Sphere(vec([0, -40, 0]), 39.5, snow_material),

    # ceiling
<<<<<<< HEAD
    #Sphere(vec([0, 43.5, 0]), 39.5, cieling_gray),
=======
    # Sphere(vec([0, 5.9, 14]), 1, cieling_gray),
>>>>>>> 8c289664

    # coals (eyes)
    Sphere(vec([0.1, 2.4, 0.5]), 0.05, coal_black),
    Sphere(vec([-0.1, 2.4, 0.5]), 0.05, coal_black),

    # coals (body)
    Sphere(vec([0, 1.75, 0.5]), 0.1, coal_black),
    Sphere(vec([0, 1.5, 0.65]), 0.1, coal_black),
    Sphere(vec([0, 1.2, 0.7]), 0.1, coal_black),

    # icicles
    #Cone(vec([2, 0, 0]), .1, 3, cieling_gray),

    # hat
    Cylinder(vec([0,2.6,0]), 0.6, 0.1, 0, coal_black),
    Cylinder(vec([0,2.7,0]), 0.4, 0.3, 0, coal_black),

    # arms
    Cylinder(vec([0.6, 1.6, 0.3]), 0.1, 1.5, -60, branch_brown),
    Cylinder(vec([-0.6, 1.6, 0.3]), 0.1, 1.5, 60, branch_brown),

    # snowflakes
    Sphere(vec([-2.5, 3.75, 0.7]), 0.1, snowman_white),
    Sphere(vec([-2.4, 2, 0]), 0.1, snowman_white),
    Sphere(vec([-2.25, 1.4, 2]), 0.15, snowman_white),
    Sphere(vec([-1.75, 0.75, 1]), 0.15, snowman_white),
    Sphere(vec([-1.75, 4.2, 1]), 0.15, snowman_white),
    Sphere(vec([-1.5, 2.75, -1]), 0.1, snowman_white),
    Sphere(vec([-0.35, 3.85, 2]), 0.15, snowman_white),
    Sphere(vec([0.5, 4, 0.7]), 0.1, snowman_white),
    Sphere(vec([0.9, 2.4, 0]), 0.1, snowman_white),
    Sphere(vec([1.2, 4.55, 0]), 0.15, snowman_white),
    Sphere(vec([1.5, 1.25, 0]), 0.1, snowman_white),
    Sphere(vec([2, 3.6, 0]), 0.15, snowman_white),
    Sphere(vec([2.25, 0, 0]), 0.1, snowman_white),
    Sphere(vec([2.55, 2, -1]), 0.15, snowman_white),
    Sphere(vec([2.9, 3, -1]), 0.1, snowman_white),
],
    bg_color=vec([0.155, 0.163, 0.21]))


lights = [
    PointLight(vec([10, 10, 16]), vec([250, 250, 250])),
    AmbientLight(0.1),
]

camera = Camera(vec([0, 5, 15]), target=vec(
    [0, 1.5, 0]), vfov=25, aspect=10/11)

render(camera, scene, lights)<|MERGE_RESOLUTION|>--- conflicted
+++ resolved
@@ -10,13 +10,13 @@
 branch_brown = Material(vec([0.169, 0.094, 0]))
 
 rock_texture = np.array(Image.open("./textures/rock.jpg"))
-rock_material = Material(vec([0.8, 0.8, 0.85]), k_s=0.3, p=90, texture=rock_texture)
+rock_material = Material(vec([0.8, 0.8, 0.85]), k_s=0.3, k_a = .2, p=90, texture=rock_texture)
 
 snow_texture = np.array(Image.open("./textures/snow.jpg"))
-snow_material = Material(vec([0, 0, 0]), k_s = .3, p=90, texture=snow_texture)
+snow_material = Material(vec([0, 0, 0]), k_s = .3, k_a = .2, p=90, texture=snow_texture)
 
 ice_texture = np.array(Image.open("./textures/ice1.png"))
-ice_material = Material(vec([0, 0, 0]), k_s = .3, p=90, texture=ice_texture)
+ice_material = Material(vec([0, 0, 0]), k_s = .3, k_a = .2, p=90, texture=ice_texture)
 
 scene = Scene([
     # snowman body
@@ -25,14 +25,10 @@
     Sphere(vec([0, 2.25, 0]), 0.5, snow_material),
 
     # ground
-    Sphere(vec([0, -40, 0]), 39.5, snow_material),
+    Sphere(vec([0, -40, 0]), 39.5, rock_material),
 
     # ceiling
-<<<<<<< HEAD
-    #Sphere(vec([0, 43.5, 0]), 39.5, cieling_gray),
-=======
     # Sphere(vec([0, 5.9, 14]), 1, cieling_gray),
->>>>>>> 8c289664
 
     # coals (eyes)
     Sphere(vec([0.1, 2.4, 0.5]), 0.05, coal_black),

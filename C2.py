--- conflicted
+++ resolved
@@ -24,17 +24,12 @@
     Sphere(vec([-0.1, 2.5, 0.4]), 0.05, coal_black),
 
     # coals (body)
-<<<<<<< HEAD
-    Sphere(vec([0, 1.5, 2]), 0.1, coal_black),
-    Sphere(vec([0, 1, 2]), 0.1, coal_black),
+    Sphere(vec([0, 1.75, 0.5]), 0.1, coal_black),
+    Sphere(vec([0, 1.55, 0.6]), 0.1, coal_black),
+    Sphere(vec([0, 1.35, 0.6]), 0.1, coal_black),
 
     # icicles
     Cone(vec([2, 0, 0]), .05, cieling_gray)
-=======
-    Sphere(vec([0, 1.75, 0.5]), 0.1, coal_black),
-    Sphere(vec([0, 1.55, 0.6]), 0.1, coal_black),
-    Sphere(vec([0, 1.35, 0.6]), 0.1, coal_black),
->>>>>>> 665e7a44
 ],
     bg_color=vec([0.155, 0.163, 0.21]))
 

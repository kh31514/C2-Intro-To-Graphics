from utils import *
from ray import *
from cli import render
from PIL import Image

snowman_white = Material(vec([0.9, 0.9, 0.9]), k_s=0.2, p=90)
ground_white = Material(vec([0.85, 0.85, 0.85]), k_m=0.4)
cieling_gray = Material(vec([0.8, 0.8, 0.85]), k_s=0.3, p=90)
coal_black = Material(vec([0.05, 0.05, 0.05]), k_s=0.2, p=90)
<<<<<<< HEAD
rock_texture = np.array(Image.open("./textures/rock.jpg"))
rock_material = Material(vec([0.8, 0.8, 0.85]), k_s=0.3, p=90, texture=rock_texture)
=======
branch_brown = Material(vec([0.169, 0.094, 0]))
>>>>>>> 5cc48a9c

scene = Scene([
    # snowman body
    Sphere(vec([0, 0, 0]), 1, snowman_white),
    Sphere(vec([0, 1.25, 0]), 0.75, snowman_white),
    Sphere(vec([0, 2.25, 0]), 0.5, snowman_white),

    # ground
    Sphere(vec([0, -40, 0]), 39.5, rock_material),

    # ceiling
    Sphere(vec([0, 5.9, 14]), 1, cieling_gray),

    # coals (eyes)
    Sphere(vec([0.1, 2.4, 0.5]), 0.05, coal_black),
    Sphere(vec([-0.1, 2.4, 0.5]), 0.05, coal_black),

    # coals (body)
    Sphere(vec([0, 1.75, 0.5]), 0.1, coal_black),
    Sphere(vec([0, 1.5, 0.65]), 0.1, coal_black),
    Sphere(vec([0, 1.2, 0.7]), 0.1, coal_black),

    # icicles
<<<<<<< HEAD
    #Cone(vec([2, 9, 0]), .1, 3, cieling_gray)
=======
    # Cone(vec([2, 0, 0]), .1, cieling_gray),

    # hat
    Cylinder(vec([0,2.6,0]), 0.6, 0.1, 0, coal_black),
    Cylinder(vec([0,2.7,0]), 0.4, 0.3, 0, coal_black),

    # arms
    Cylinder(vec([0.6, 1.6, 0.3]), 0.1, 1.5, -60, branch_brown),
    Cylinder(vec([-0.6, 1.6, 0.3]), 0.1, 1.5, 60, branch_brown)
>>>>>>> 5cc48a9c
],
    bg_color=vec([0.155, 0.163, 0.21]))


lights = [
    PointLight(vec([10, 10, 16]), vec([250, 250, 250])),
    AmbientLight(0.1),
]

camera = Camera(vec([0, 5, 15]), target=vec(
    [0, 1.5, 0]), vfov=25, aspect=10/11)

render(camera, scene, lights)<|MERGE_RESOLUTION|>--- conflicted
+++ resolved
@@ -7,12 +7,9 @@
 ground_white = Material(vec([0.85, 0.85, 0.85]), k_m=0.4)
 cieling_gray = Material(vec([0.8, 0.8, 0.85]), k_s=0.3, p=90)
 coal_black = Material(vec([0.05, 0.05, 0.05]), k_s=0.2, p=90)
-<<<<<<< HEAD
+branch_brown = Material(vec([0.169, 0.094, 0]))
 rock_texture = np.array(Image.open("./textures/rock.jpg"))
 rock_material = Material(vec([0.8, 0.8, 0.85]), k_s=0.3, p=90, texture=rock_texture)
-=======
-branch_brown = Material(vec([0.169, 0.094, 0]))
->>>>>>> 5cc48a9c
 
 scene = Scene([
     # snowman body
@@ -36,9 +33,6 @@
     Sphere(vec([0, 1.2, 0.7]), 0.1, coal_black),
 
     # icicles
-<<<<<<< HEAD
-    #Cone(vec([2, 9, 0]), .1, 3, cieling_gray)
-=======
     # Cone(vec([2, 0, 0]), .1, cieling_gray),
 
     # hat
@@ -48,7 +42,6 @@
     # arms
     Cylinder(vec([0.6, 1.6, 0.3]), 0.1, 1.5, -60, branch_brown),
     Cylinder(vec([-0.6, 1.6, 0.3]), 0.1, 1.5, 60, branch_brown)
->>>>>>> 5cc48a9c
 ],
     bg_color=vec([0.155, 0.163, 0.21]))
 
